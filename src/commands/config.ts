--- conflicted
+++ resolved
@@ -33,16 +33,9 @@
 export async function handleListCommand(): Promise<void> {
   const ui = new UILogger()
   const configManager = ConfigManager.getInstance()
-<<<<<<< HEAD
-  const configs = await configManager.listConfigs()
-  const { displayConfigList, displayWelcome } = await import('../utils/cli/ui')
-  displayWelcome()
-  displayConfigList(configs)
-=======
   const configs = configManager.listConfigs()
   ui.displayWelcome()
   ui.displayConfigList(configs)
->>>>>>> 0274c51b
 }
 
 export async function handleDefaultCommand(name: string): Promise<void> {
