--- conflicted
+++ resolved
@@ -5,12 +5,8 @@
 import inquirer from 'inquirer'
 import { name, version } from '../../package.json'
 
-<<<<<<< HEAD
-import { ConfigManager } from '../config/config-manager'
-=======
 import { ConfigManager } from '../config/manager'
 import { TransformerService } from '../services/transformer'
->>>>>>> 9fcf7789
 import { S3SyncManager } from '../storage/s3-sync'
 import { checkClaudeInstallation, promptClaudeInstallation } from '../utils/cli/detection'
 import { displayBoxedConfig, displayConfigList, displayError, displayInfo, displaySuccess, displayVerbose, displayWarning, displayWelcome } from '../utils/cli/ui'
