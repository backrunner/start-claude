import type { ClaudeConfig } from '../config/types'
import type { ProgramOptions } from './common'

import process from 'node:process'
import { Command } from 'commander'
import inquirer from 'inquirer'
import { name, version } from '../../package.json'

import { ConfigManager } from '../config/manager'
import { TransformerService } from '../services/transformer'
import { S3SyncManager } from '../storage/s3-sync'
import { checkClaudeInstallation, promptClaudeInstallation } from '../utils/cli/detection'
import { UILogger } from '../utils/cli/ui'
import { checkForUpdates, performAutoUpdate, relaunchCLI } from '../utils/config/update-checker'
import { StatusLineManager } from '../utils/statusline/manager'
import { handleSyncVerification } from '../utils/sync/verification'
import { startClaude } from './claude'
import { buildClaudeArgs, buildCliOverrides, filterProcessArgs, parseBalanceStrategy, resolveConfig } from './common'
import { handleProxyMode } from './proxy'

const program = new Command()

program.enablePositionalOptions()

const configManager = ConfigManager.getInstance()
const s3SyncManager = S3SyncManager.getInstance()
const statusLineManager = StatusLineManager.getInstance()

// Initialize S3 sync for the config manager
configManager.initializeS3Sync().catch(console.error)

/**
 * Handle statusline sync on startup
 */
async function handleStatusLineSync(options: { verbose?: boolean } = {}): Promise<void> {
  const ui = new UILogger(options.verbose)
  try {
    const settings = await configManager.getSettings()
    const statusLineConfig = settings.statusLine

    // Only proceed if statusline is enabled and has config
    if (!statusLineConfig?.enabled || !statusLineConfig.config) {
      ui.verbose('Statusline not enabled or no config found, skipping sync')
      return
    }

    ui.verbose('🔍 Checking statusline integration...')

    // Sync both ccstatusline config and Claude Code settings
    await statusLineManager.syncStatusLineConfig(statusLineConfig.config, options)
  }
  catch (error) {
    // Don't fail the entire startup for statusline issues
    ui.verbose(`⚠️ Statusline sync error: ${error instanceof Error ? error.message : 'Unknown error'}`)
  }
}

program
  .name(name)
  .version(version, '-v, --version', 'Display version number')
  .description('Start Claude Code with specified configuration')

program
  .option('--config <name>', 'Use specific configuration')
  .option('--list', 'List all configurations')
  .option('--balance [strategy]', 'Start a proxy server with load balancing on port 2333. Strategies: fallback (priority-based), polling (round-robin), speedfirst (fastest response)')
  .option('--add-dir <dir>', 'Add directory to search path', (value, previous: string[] = []) => [...previous, value])
  .option('--allowedTools <tools>', 'Comma-separated list of allowed tools', value => value.split(','))
  .option('--disallowedTools <tools>', 'Comma-separated list of disallowed tools', value => value.split(','))
  .option('-p, --print [query]', 'Print output to stdout with optional query')
  .option('--output-format <format>', 'Output format')
  .option('--input-format <format>', 'Input format')
  .option('--verbose', 'Enable verbose output')
  .option('--debug', 'Enable debug mode')
  .option('--max-turns <number>', 'Maximum number of turns', Number.parseInt)
  .option('--model <model>', 'Override model for this session')
  .option('--permission-mode <mode>', 'Permission mode')
  .option('--permission-prompt-tool', 'Enable permission prompt tool')
  .option('--resume', 'Resume previous session')
  .option('--continue', 'Continue previous session')
  .option('--check-updates', 'Force check for updates')
  .option('--force-config-check', 'Force check for remote config updates (bypass interval limit)')
  .option('--dangerously-skip-permissions', 'Skip permission checks (dangerous)')
  .option('-e, --env <key=value>', 'Set environment variable', (value, previous: string[] = []) => [...previous, value])
  .option('--proxy <url>', 'Set HTTPS proxy for requests')
  .option('--api-key <key>', 'Override API key for this session')
  .option('--base-url <url>', 'Override base URL for this session')
  .argument('[config]', 'Configuration name (alternative to --config)')
  .action(async (configArg: string | undefined, options: ProgramOptions) => {
    const ui = new UILogger(options.verbose)

    if (options.list === true) {
<<<<<<< HEAD
      displayWelcome()
      const configs = await configManager.listConfigs()
      displayConfigList(configs)
=======
      ui.displayWelcome()
      const configs = configManager.listConfigs()
      ui.displayConfigList(configs)
>>>>>>> 0274c51b
      return
    }

    // Always show welcome at the start
    ui.displayWelcome()

    // Display verbose mode status if enabled
    ui.verbose('Verbose mode enabled')

    // Parse balance strategy from CLI options
    const balanceConfig = parseBalanceStrategy(options.balance)
    let shouldUseProxy = balanceConfig.enabled
    const cliStrategy = balanceConfig.strategy
    let systemSettings: unknown = null

    // Display strategy info if CLI strategy was provided
    if (cliStrategy && typeof options.balance === 'string') {
      ui.info(`🎯 Using ${cliStrategy} load balancer strategy`)
    }

    if (!shouldUseProxy && options.balance !== false) {
      try {
        systemSettings = await s3SyncManager.getSystemSettings()
        if (systemSettings && typeof systemSettings === 'object' && 'balanceMode' in systemSettings) {
          const balanceMode = (systemSettings as { balanceMode?: { enableByDefault?: boolean } }).balanceMode
          shouldUseProxy = balanceMode?.enableByDefault === true
        }
      }
      catch {
        // Ignore errors getting system settings, just use default behavior
      }
    }

    // If not yet using proxy, check if we need it for transformer-enabled configs
    // We check config existence without triggering fuzzy search prompts to avoid double confirmation
    if (!shouldUseProxy) {
      const configName = options.config || configArg
      let config: ClaudeConfig | undefined

      if (configName) {
        // Check config directly without fuzzy search to avoid prompts
        config = configManager.getConfig(configName)
        if (!config) {
          // If config not found locally, check S3 silently
          if (await s3SyncManager.isS3Configured()) {
            const syncSuccess = await s3SyncManager.checkAutoSync({ verbose: options.verbose })
            if (syncSuccess) {
              config = configManager.getConfig(configName)
            }
          }
        }
      }
      else {
        // For default config, we can check normally
        config = configManager.getDefaultConfig()
      }

      if (TransformerService.isTransformerEnabled(config?.transformerEnabled)) {
        shouldUseProxy = true
        ui.info('🔧 Auto-enabling proxy mode for transformer-enabled configuration')
      }
    }

    // Check for updates (rate limited to once per day, unless forced)
    // First check if an immediate update is needed due to outdated CLI
    const needsImmediateUpdate = configManager.needsImmediateUpdate()
    const updateInfo = await checkForUpdates(options.checkUpdates || needsImmediateUpdate)

    // Check for remote config updates (once per day, unless forced)
    let remoteUpdateResult = false
    if (await s3SyncManager.isS3Configured()) {
      remoteUpdateResult = await s3SyncManager.checkAutoSync({ verbose: options.verbose })
      if (remoteUpdateResult) {
        ui.verbose('✨ Remote configuration updated successfully')
      }
    }

    if (shouldUseProxy) {
      // Get fresh system settings if we haven't already
      if (!systemSettings) {
        try {
          systemSettings = await s3SyncManager.getSystemSettings()
        }
        catch {
          // Use null if we can't get settings
        }
      }
      await handleProxyMode(configManager, options, configArg, systemSettings, undefined, cliStrategy)
      return
    }

    if (updateInfo?.hasUpdate) {
      ui.warning(`🔔 Update available: ${updateInfo.currentVersion} → ${updateInfo.latestVersion}`)

      const updateAnswer = await inquirer.prompt([
        {
          type: 'confirm',
          name: 'autoUpdate',
          message: 'Would you like to update now?',
          default: needsImmediateUpdate, // Default to Y if immediate update is needed
        },
      ])

      if (updateAnswer.autoUpdate) {
        ui.info('⏳ Updating start-claude...')
        const updateResult = await performAutoUpdate()

        if (updateResult.success) {
          ui.success(`✅ Successfully updated to version ${updateInfo.latestVersion}!`)
          ui.info('🔄 Relaunching with new version...')

          // Small delay to ensure the message is displayed
          setTimeout(() => {
            relaunchCLI()
          }, 1000)
          return
        }
        else {
          ui.error('❌ Failed to auto-update. Please run manually:')
          ui.error(updateInfo.updateCommand)
          if (updateResult.error) {
            ui.error(`Error details: ${updateResult.error}`)
          }
          ui.warning('⚠️ Continuing with current version...')
        }
      }
    }

    const claudeCheck = await checkClaudeInstallation()
    if (!claudeCheck.isInstalled) {
      await promptClaudeInstallation()
      process.exit(1)
    }

    const config = await resolveConfig(configManager, s3SyncManager, options, configArg)

    // Handle configuration sync verification
    await handleSyncVerification(options)

    // Handle statusline sync after S3 sync
    await handleStatusLineSync(options)

    if (config) {
      ui.displayBoxedConfig(config)
    }
    else {
      ui.info('🔧 No configuration found, starting Claude Code directly')
    }

    // Build arguments to pass to claude command
    const claudeArgs = buildClaudeArgs(options, config)
    const filteredArgs = filterProcessArgs(configArg)
    const allArgs = [...claudeArgs, ...filteredArgs]

    // Create CLI overrides for environment variables and API settings
    const cliOverrides = buildCliOverrides(options)

    ui.info('🚀 Claude Code is starting...')

    const exitCode = await startClaude(config, allArgs, cliOverrides)
    process.exit(exitCode)
  })

program
  .command('add')
  .description('Add a new configuration')
  .option('-e, --use-editor', 'Create configuration in editor')
  .action(async options => (await import('../commands/add')).handleAddCommand(options))

program
  .command('edit <name>')
  .description('Edit an existing configuration')
  .option('-e, --use-editor', 'Open configuration in editor')
  .action(async (name, options) => (await import('../commands/edit')).handleEditCommand(name, options))

program
  .command('remove <name>')
  .description('Remove a configuration')
  .action(async name => (await import('../commands/config')).handleRemoveCommand(name))

program
  .command('list')
  .description('List all configurations')
  .action(async () => (await import('../commands/config')).handleListCommand())

program
  .command('default <name>')
  .description('Set a configuration as default')
  .action(async name => (await import('../commands/config')).handleDefaultCommand(name))

const overrideCmd = program
  .command('override')
  .description('Enable Claude command override (alias "claude" to "start-claude")')
  .action(async () => (await import('../commands/override')).handleOverrideCommand())

overrideCmd
  .command('disable')
  .description('Disable Claude command override')
  .action(async () => (await import('../commands/override')).handleOverrideDisableCommand())

overrideCmd
  .command('status')
  .description('View Claude command override status')
  .action(async () => (await import('../commands/override')).handleOverrideStatusCommand())

overrideCmd
  .command('shells')
  .description('Show supported shells for override')
  .action(async () => (await import('../commands/override')).handleOverrideShellsCommand())

// Setup command with subcommands
const setupCmd = program
  .command('setup')
  .description('Interactive setup wizard for start-claude configuration')
  .action(async () => (await import('../commands/setup')).handleSetupCommand())

setupCmd
  .command('statusline')
  .description('Setup statusline integration for Claude Code')
  .option('--verbose', 'Enable verbose output')
  .action(async options => (await import('../commands/setup')).handleSetupStatusLineCommand(options))

setupCmd
  .command('s3')
  .description('Setup S3 sync configuration')
  .option('--verbose', 'Enable verbose output')
  .action(async options => (await import('../commands/setup')).handleSetupS3Command(options))

setupCmd
  .command('sync')
  .description('Setup configuration synchronization with cloud storage')
  .action(async () => (await import('../commands/sync')).setupSyncCommand())

// S3 command group with subcommands
const s3Cmd = program
  .command('s3')
  .description('S3 sync operations')

s3Cmd
  .command('setup')
  .description('Setup S3 sync configuration')
  .option('--verbose', 'Enable verbose output')
  .action(async options => (await import('../commands/s3')).handleS3SetupCommand(options))

s3Cmd
  .command('sync')
  .description('Sync configurations with S3')
  .option('--verbose', 'Enable verbose output')
  .action(async options => (await import('../commands/s3')).handleS3SyncCommand(options))

s3Cmd
  .command('upload')
  .description('Upload local configurations to S3')
  .option('-f, --force', 'Force overwrite remote configurations')
  .option('--verbose', 'Enable verbose output')
  .action(async options => (await import('../commands/s3')).handleS3UploadCommand(options))

s3Cmd
  .command('download')
  .description('Download configurations from S3')
  .option('-f, --force', 'Force overwrite local configurations')
  .option('--verbose', 'Enable verbose output')
  .action(async options => (await import('../commands/s3')).handleS3DownloadCommand(options))

s3Cmd
  .command('status')
  .description('Show S3 sync status')
  .option('--verbose', 'Enable verbose output')
  .action(async options => (await import('../commands/s3')).handleS3StatusCommand(options))

// Statusline command group
const statuslineCmd = program
  .command('statusline')
  .description('Statusline integration management')

statuslineCmd
  .command('setup')
  .description('Setup statusline integration for Claude Code')
  .option('--verbose', 'Enable verbose output')
  .action(async options => (await import('../commands/statusline')).handleStatusLineSetupCommand(options))

statuslineCmd
  .command('disable')
  .description('Disable statusline integration')
  .option('--verbose', 'Enable verbose output')
  .action(async options => (await import('../commands/statusline')).handleStatusLineDisableCommand(options))

statuslineCmd
  .command('status')
  .description('Show statusline integration status')
  .option('--verbose', 'Enable verbose output')
  .action(async options => (await import('../commands/statusline')).handleStatusLineStatusCommand(options))

// Sync command group
const syncCmd = program
  .command('sync')
  .description('Configuration synchronization management')

syncCmd
  .command('setup')
  .description('Setup configuration synchronization with cloud storage')
  .action(async () => (await import('../commands/sync')).setupSyncCommand())

syncCmd
  .command('status')
  .description('Show configuration sync status')
  .action(async () => (await import('../commands/sync')).syncStatusCommand())

syncCmd
  .command('disable')
  .description('Disable configuration synchronization')
  .action(async () => (await import('../commands/sync')).disableSyncCommand())

// Legacy S3 commands with deprecation warnings
function createDeprecatedS3Command(
  command: string,
  newCommand: string,
  description: string,
  handler: (options: any) => Promise<void>,
): Command {
  return program
    .command(command)
    .description(`${description} (DEPRECATED: use 'start-claude ${newCommand}')`)
    .option('--verbose', 'Enable verbose output')
    .option('-f, --force', 'Force overwrite configurations', false)
    .action(async (options) => {
      const ui = new UILogger()
      ui.warning(`⚠️  WARNING: 'start-claude ${command}' is deprecated.`)
      ui.warning(`   Please use 'start-claude ${newCommand}' instead.`)
      ui.warning(`   The old command will be removed in a future version.\n`)
      await handler(options)
    })
}

createDeprecatedS3Command('s3-setup', 's3 setup', 'Setup S3 sync configuration', async options => (await import('../commands/s3')).handleS3SetupCommand(options))
createDeprecatedS3Command('s3-sync', 's3 sync', 'Sync configurations with S3', async options => (await import('../commands/s3')).handleS3SyncCommand(options))
createDeprecatedS3Command('s3-upload', 's3 upload', 'Upload local configurations to S3', async options => (await import('../commands/s3')).handleS3UploadCommand(options))
createDeprecatedS3Command('s3-download', 's3 download', 'Download configurations from S3', async options => (await import('../commands/s3')).handleS3DownloadCommand(options))
createDeprecatedS3Command('s3-status', 's3 status', 'Show S3 sync status', async options => (await import('../commands/s3')).handleS3StatusCommand(options))

program
  .command('edit-config')
  .description('Edit the configuration file directly in your editor')
  .action(async () => (await import('../commands/edit-config')).handleEditConfigCommand())

program
  .command('manage')
  .alias('manager')
  .description('Open the Claude Configuration Manager web interface')
  .option('-p, --port <number>', 'Port to run the manager on', '2334')
  .option('--verbose', 'Enable verbose output')
  .option('--debug', 'Enable debug mode')
  .action(async options => (await import('../commands/manager')).handleManagerCommand(options))

// Usage command with subcommands
program
  .command('usage [subcommand]')
  .description('Show Claude Code usage statistics via ccusage')
  .option('--since <date>', 'Filter from date (YYYYMMDD)')
  .option('--until <date>', 'Filter to date (YYYYMMDD)')
  .option('--json', 'JSON output')
  .option('--breakdown', 'Per-model cost breakdown')
  .option('--timezone <tz>', 'Use specific timezone')
  .option('--locale <locale>', 'Use specific locale for date/time formatting')
  .option('--instances', 'Group by project/instance')
  .option('--project <name>', 'Filter to specific project')
  .option('--live', 'Real-time usage dashboard (for blocks command)')
  .action(async (subcommand, options) => (await import('../commands/usage')).handleUsageCommand(subcommand, options))

program.parse()<|MERGE_RESOLUTION|>--- conflicted
+++ resolved
@@ -40,18 +40,24 @@
 
     // Only proceed if statusline is enabled and has config
     if (!statusLineConfig?.enabled || !statusLineConfig.config) {
-      ui.verbose('Statusline not enabled or no config found, skipping sync')
+      if (options.verbose) {
+        ui.verbose('Statusline not enabled or no config found, skipping sync')
+      }
       return
     }
 
-    ui.verbose('🔍 Checking statusline integration...')
+    if (options.verbose) {
+      ui.verbose('🔍 Checking statusline integration...')
+    }
 
     // Sync both ccstatusline config and Claude Code settings
-    await statusLineManager.syncStatusLineConfig(statusLineConfig.config, options)
+    await statusLineManager.syncStatusLineConfig(statusLineConfig.config, { verbose: options.verbose, silent: !options.verbose })
   }
   catch (error) {
     // Don't fail the entire startup for statusline issues
-    ui.verbose(`⚠️ Statusline sync error: ${error instanceof Error ? error.message : 'Unknown error'}`)
+    if (options.verbose) {
+      ui.verbose(`⚠️ Statusline sync error: ${error instanceof Error ? error.message : 'Unknown error'}`)
+    }
   }
 }
 
@@ -90,15 +96,9 @@
     const ui = new UILogger(options.verbose)
 
     if (options.list === true) {
-<<<<<<< HEAD
-      displayWelcome()
-      const configs = await configManager.listConfigs()
-      displayConfigList(configs)
-=======
       ui.displayWelcome()
       const configs = configManager.listConfigs()
       ui.displayConfigList(configs)
->>>>>>> 0274c51b
       return
     }
 
@@ -144,7 +144,7 @@
         if (!config) {
           // If config not found locally, check S3 silently
           if (await s3SyncManager.isS3Configured()) {
-            const syncSuccess = await s3SyncManager.checkAutoSync({ verbose: options.verbose })
+            const syncSuccess = await s3SyncManager.checkAutoSync({ verbose: options.verbose, silent: !options.verbose })
             if (syncSuccess) {
               config = configManager.getConfig(configName)
             }
@@ -170,8 +170,8 @@
     // Check for remote config updates (once per day, unless forced)
     let remoteUpdateResult = false
     if (await s3SyncManager.isS3Configured()) {
-      remoteUpdateResult = await s3SyncManager.checkAutoSync({ verbose: options.verbose })
-      if (remoteUpdateResult) {
+      remoteUpdateResult = await s3SyncManager.checkAutoSync({ verbose: options.verbose, silent: !options.verbose })
+      if (remoteUpdateResult && options.verbose) {
         ui.verbose('✨ Remote configuration updated successfully')
       }
     }
