import type { ConfigManager } from '../config/manager'
import type { ClaudeConfig, LoadBalancerStrategy } from '../config/types'
import type { S3SyncManager } from '../storage/s3-sync'
import process from 'node:process'
import inquirer from 'inquirer'
import { TransformerService } from '../services/transformer'
import { findClosestMatch, isSimilarEnough } from '../utils/cli/fuzzy-match'
import { UILogger } from '../utils/cli/ui'

export interface ProgramOptions {
  config?: string
  list?: boolean
  balance?: boolean | string
  addDir?: string[]
  allowedTools?: string[]
  disallowedTools?: string[]
  print?: boolean | string
  outputFormat?: string
  inputFormat?: string
  verbose?: boolean
  debug?: boolean
  maxTurns?: number
  model?: string
  permissionMode?: string
  permissionPromptTool?: boolean
  resume?: boolean
  continue?: boolean
  checkUpdates?: boolean
  forceConfigCheck?: boolean
  dangerouslySkipPermissions?: boolean
  env?: string[]
  proxy?: string
  apiKey?: string
  baseUrl?: string
}

/**
 * Parse and validate the load balancer strategy from CLI options
 */
export function parseBalanceStrategy(balanceOption: boolean | string | undefined): { enabled: boolean, strategy?: LoadBalancerStrategy } {
  if (balanceOption === false || balanceOption === undefined) {
    return { enabled: false }
  }

  if (balanceOption === true) {
    return { enabled: true } // Use system default strategy
  }

  // Handle string values
  const strategy = String(balanceOption).toLowerCase()
  const ui = new UILogger()

  switch (strategy) {
    case 'fallback':
      return { enabled: true, strategy: 'Fallback' }
    case 'polling':
      return { enabled: true, strategy: 'Polling' }
    case 'speedfirst':
    case 'speed-first':
      return { enabled: true, strategy: 'Speed First' }
    default:
      ui.warning(`❌ Unknown balance strategy '${strategy}'.`)
      ui.info('💡 Available strategies:')
      ui.info('   • fallback    - Priority-based with failover (default)')
      ui.info('   • polling     - Round-robin across all endpoints')
      ui.info('   • speedfirst  - Route to fastest responding endpoint')
      ui.error('Using fallback strategy instead.')
      return { enabled: true, strategy: 'Fallback' } // Fallback to a safe default
  }
}

export interface CliOverrides {
  env?: string[]
  proxy?: string
  apiKey?: string
  baseUrl?: string
  model?: string
}

/**
 * Build Claude command arguments from program options and config
 */
export function buildClaudeArgs(options: ProgramOptions, config?: ClaudeConfig): string[] {
  const claudeArgs: string[] = []

  // Add new flags
  if (options.addDir) {
    options.addDir.forEach((dir) => {
      claudeArgs.push('--add-dir', dir)
    })
  }

  if (options.allowedTools) {
    claudeArgs.push('--allowedTools', options.allowedTools.join(','))
  }

  if (options.disallowedTools) {
    claudeArgs.push('--disallowedTools', options.disallowedTools.join(','))
  }

  if (options.print) {
    if (typeof options.print === 'string') {
      claudeArgs.push('--print', options.print)
    }
    else {
      claudeArgs.push('--print')
    }
  }

  if (options.outputFormat) {
    claudeArgs.push('--output-format', options.outputFormat)
  }

  if (options.inputFormat) {
    claudeArgs.push('--input-format', options.inputFormat)
  }

  if (options.verbose) {
    claudeArgs.push('--verbose')
  }

  if (options.debug) {
    claudeArgs.push('-d')
  }

  if (options.maxTurns) {
    claudeArgs.push('--max-turns', options.maxTurns.toString())
  }

  if (options.model) {
    claudeArgs.push('--model', options.model)
  }

  if (config?.permissionMode && !options.permissionMode) {
    claudeArgs.push('--permission-mode', config.permissionMode)
  }
  if (options.permissionMode) {
    claudeArgs.push('--permission-mode', options.permissionMode)
  }

  if (options.permissionPromptTool) {
    claudeArgs.push('--permission-prompt-tool')
  }

  if (options.resume) {
    claudeArgs.push('--resume')
  }

  if (options.continue) {
    claudeArgs.push('-c')
  }

  if (options.dangerouslySkipPermissions) {
    claudeArgs.push('--dangerously-skip-permissions')
  }

  return claudeArgs
}

/**
 * Filter out start-claude specific arguments from process.argv
 */
export function filterProcessArgs(configArg?: string): string[] {
  return process.argv.slice(2).filter((arg) => {
    // Skip flags we handle internally
    const skipFlags = [
      '--config',
      '--list',
      '--balance',
      '--add-dir',
      '--allowedTools',
      '--disallowedTools',
      '-p',
      '--print',
      '--output-format',
      '--input-format',
      '--verbose',
      '--debug',
      '--max-turns',
      '--model',
      '--permission-mode',
      '--permission-prompt-tool',
      '--resume',
      '--continue',
      '--check-updates',
      '--force-config-check',
      '--dangerously-skip-permissions',
      '-e',
      '--env',
      '--proxy',
      '--api-key',
      '--base-url',
    ]

    // Skip the config argument if it was provided
    if (configArg && arg === configArg)
      return false

    // Skip if this is a flag we handle
    if (skipFlags.some(flag => arg.startsWith(flag)))
      return false

    // Special handling for --print which can be used with or without a value
    if (arg.startsWith('--print='))
      return false

    // Skip values that follow flags we handle
    const prevArg = process.argv[process.argv.indexOf(arg) - 1]
    const flagsWithValues = [
      '--config',
      '--balance',
      '--add-dir',
      '--allowedTools',
      '--disallowedTools',
      '--print',
      '--output-format',
      '--input-format',
      '--max-turns',
      '--model',
      '--permission-mode',
      '--env',
      '-e',
      '--proxy',
      '--api-key',
      '--base-url',
    ]
    if (prevArg && flagsWithValues.includes(prevArg))
      return false

    return true
  })
}

/**
 * Build CLI overrides object
 */
export function buildCliOverrides(options: ProgramOptions): CliOverrides {
  return {
    env: options.env || [],
    proxy: options.proxy,
    apiKey: options.apiKey,
    baseUrl: options.baseUrl,
    model: options.model,
  }
}

/**
 * Handle S3 config checks for named config lookup
 */
async function handleS3ConfigLookup(
  configManager: ConfigManager,
  s3SyncManager: S3SyncManager,
  configName: string,
): Promise<ClaudeConfig | undefined> {
  const ui = new UILogger()
  if (!(await s3SyncManager.isS3Configured())) {
    return undefined
  }

  ui.info(`Configuration "${configName}" not found locally. Checking S3 for updates...`)
  // Use silent auto-sync to avoid prompts during startup
  const syncSuccess = await s3SyncManager.checkAutoSync()
  if (syncSuccess) {
    return configManager.getConfig(configName)
  }
  return undefined
}

/**
 * Handle S3 download for empty local configs
 */
async function handleS3EmptyConfigDownload(
  configManager: ConfigManager,
  s3SyncManager: S3SyncManager,
): Promise<ClaudeConfig | undefined> {
  const ui = new UILogger()
  if (!(await s3SyncManager.isS3Configured())) {
    return undefined
  }

  ui.info('No local configurations found, but S3 sync is configured.')
  ui.info('Checking S3 for existing configurations...')

  const downloadSuccess = await s3SyncManager.downloadConfigs(true)
  if (!downloadSuccess) {
    return undefined
  }

  // Try to get default config again after download
  const config = await configManager.getDefaultConfig()
  if (config) {
    ui.info(`Using downloaded configuration: ${config.name}`)
    return config
  }

  // Downloaded configs exist but no default, let user choose
  const downloadedConfigs = await configManager.listConfigs()
  if (downloadedConfigs.length === 0) {
    return undefined
  }

  ui.info('Choose a configuration to use:')
  const answers = await inquirer.prompt([
    {
      type: 'list',
      name: 'selectedConfig',
      message: 'Select configuration:',
      choices: downloadedConfigs.map((c: any) => ({
        name: `${c.name}${c.isDefault ? ' (default)' : ''}`,
        value: c.name,
      })),
    },
  ])

  return configManager.getConfig(answers.selectedConfig as string)
}

/**
 * Handle S3 update check for existing configs (silent during startup)
 */
async function handleS3UpdateCheck(
  configManager: ConfigManager,
  s3SyncManager: S3SyncManager,
): Promise<ClaudeConfig | undefined> {
  if (!(await s3SyncManager.isS3Configured())) {
    return undefined
  }

  const syncSuccess = await s3SyncManager.checkAutoSync()
  if (syncSuccess) {
    return configManager.getDefaultConfig()
  }
  return undefined
}

/**
 * Resolve configuration based on options and config argument
 */
export async function resolveConfig(
  configManager: ConfigManager,
  s3SyncManager: S3SyncManager,
  options: ProgramOptions,
  configArg?: string,
): Promise<ClaudeConfig | undefined> {
  let config: ClaudeConfig | undefined
  const configName = options.config || configArg

  if (configName !== undefined) {
    config = await configManager.getConfig(configName)
    if (!config) {
      // If config not found and S3 is configured, check for newer remote config
      config = await handleS3ConfigLookup(configManager, s3SyncManager, configName)
      if (!config) {
        // Try fuzzy matching before giving up
        const allConfigs = await configManager.listConfigs()
        const configNames = allConfigs.map((c: any) => c.name)
        const closest = findClosestMatch(configName, configNames)

        if (closest && isSimilarEnough(closest.similarity, 0.6)) {
          const ui = new UILogger()
          ui.warning(`Configuration "${configName}" not found`)
          ui.info(`💡 Did you mean "${closest.match}"?`)

          const confirmAnswer = await inquirer.prompt([
            {
              type: 'confirm',
              name: 'useClosest',
              message: `Start with "${closest.match}" instead?`,
              default: true,
            },
          ])

          if (confirmAnswer.useClosest) {
            config = await configManager.getConfig(closest.match)
            if (config) {
              ui.success(`✅ Using configuration "${closest.match}"`)
              return config
            }
          }
        }

        const ui = new UILogger()
        ui.error(`Configuration "${configName}" not found`)

        // Show available configurations for reference
        if (configNames.length > 0) {
<<<<<<< HEAD
          displayInfo('📋 Available configurations:')
          configNames.forEach((name: string) => displayInfo(`  - ${name}`))
=======
          ui.info('📋 Available configurations:')
          configNames.forEach(name => ui.info(`  - ${name}`))
>>>>>>> 0274c51b
        }

        process.exit(1)
      }
    }
    return config
  }

  config = await configManager.getDefaultConfig()

  if (!config) {
    const configs = await configManager.listConfigs()

    if (configs.length === 0) {
      // Check if S3 sync is configured and try to download first
      config = await handleS3EmptyConfigDownload(configManager, s3SyncManager)
      if (config) {
        return config
      }

      // If still no config after S3 check, create a new one
      return createNewConfig(configManager)
    }
    else {
      // Check for newer remote configs even when we have local configs
      const updatedConfig = await handleS3UpdateCheck(configManager, s3SyncManager)
      if (updatedConfig) {
        config = updatedConfig
      }

      if (!config) {
        const ui = new UILogger()
        ui.info('Choose a configuration to use:')

        const answers = await inquirer.prompt([
          {
            type: 'list',
            name: 'selectedConfig',
            message: 'Select configuration:',
            choices: configs.map(c => ({
              name: `${c.name}${c.isDefault ? ' (default)' : ''}`,
              value: c.name,
            })),
          },
        ])

        return configManager.getConfig(answers.selectedConfig as string)
      }
    }
  }
  else {
    // Even when we have a default config, check if there's a newer version on S3
    const updatedConfig = await handleS3UpdateCheck(configManager, s3SyncManager)
    if (updatedConfig) {
      config = updatedConfig
    }
  }

  return config
}

/**
 * Create a new configuration interactively
 */
async function createNewConfig(configManager: ConfigManager): Promise<ClaudeConfig> {
  const ui = new UILogger()
  ui.warning('No configurations found. Let\'s create your first one!')

  // First ask for profile type
  const profileTypeAnswer = await inquirer.prompt([
    {
      type: 'list',
      name: 'profileType',
      message: 'Profile type:',
      choices: [
        { name: 'Default (custom API settings)', value: 'default' },
        { name: 'Official (use official Claude login with proxy support)', value: 'official' },
      ],
      default: 'default',
    },
  ])

  const questions: any[] = [
    {
      type: 'input',
      name: 'name',
      message: 'Configuration name:',
      validate: (input: string) => input.trim() ? true : 'Name is required',
    },
  ]

  // Add profile-specific questions
  if (profileTypeAnswer.profileType === 'default') {
    questions.push(
      {
        type: 'input',
        name: 'baseUrl',
        message: 'Base URL (optional):',
      },
      {
        type: 'password',
        name: 'apiKey',
        message: 'API Key (optional):',
        mask: '*',
      },
    )
  }
  else if (profileTypeAnswer.profileType === 'official') {
    questions.push(
      {
        type: 'input',
        name: 'httpProxy',
        message: 'HTTP Proxy (optional):',
      },
      {
        type: 'input',
        name: 'httpsProxy',
        message: 'HTTPS Proxy (optional):',
      },
    )
  }

  // Add common questions
  questions.push(
    {
      type: 'input',
      name: 'model',
      message: 'Model (optional):',
      default: '',
    },
    {
      type: 'list',
      name: 'permissionMode',
      message: 'Permission mode (optional):',
      choices: [
        { name: 'Default (ask for permissions)', value: 'default' },
        { name: 'Accept Edits (auto-accept file edits)', value: 'acceptEdits' },
        { name: 'Plan (planning mode)', value: 'plan' },
        { name: 'Bypass Permissions (dangerous)', value: 'bypassPermissions' },
        { name: 'None (use Claude default)', value: null },
      ],
      default: null,
    },
    {
      type: 'confirm',
      name: 'isDefault',
      message: 'Set as default configuration?',
      default: true,
    },
  )

  const answers = await inquirer.prompt(questions)

  const newConfig: ClaudeConfig = {
    name: answers.name.trim(),
    profileType: profileTypeAnswer.profileType,
    baseUrl: profileTypeAnswer.profileType === 'default' ? (answers.baseUrl?.trim() || undefined) : undefined,
    apiKey: profileTypeAnswer.profileType === 'default' ? (answers.apiKey?.trim() || undefined) : undefined,
    httpProxy: profileTypeAnswer.profileType === 'official' ? (answers.httpProxy?.trim() || undefined) : undefined,
    httpsProxy: profileTypeAnswer.profileType === 'official' ? (answers.httpsProxy?.trim() || undefined) : undefined,
    model: answers.model?.trim() || undefined,
    permissionMode: answers.permissionMode || undefined,
    isDefault: answers.isDefault,
  }

  await configManager.addConfig(newConfig)

  if (newConfig.isDefault) {
    await configManager.setDefaultConfig(newConfig.name)
  }

  ui.success(`Configuration "${newConfig.name}" created successfully!`)

  return newConfig
}

/**
 * Resolve base configuration for load balancer mode
 */
export async function resolveBaseConfig(
  configManager: ConfigManager,
  options: ProgramOptions,
  configArg: string | undefined,
  balanceableConfigs: ClaudeConfig[],
): Promise<ClaudeConfig | undefined> {
  let baseConfig: ClaudeConfig | undefined
  const configName = options.config || configArg

  if (configName !== undefined) {
    baseConfig = await configManager.getConfig(configName)
    if (!baseConfig) {
      const ui = new UILogger()
      ui.error(`Configuration "${configName}" not found`)
      process.exit(1)
    }
    if (!balanceableConfigs.find(c => c.name.toLowerCase() === baseConfig?.name.toLowerCase())) {
      const hasTransformer = 'transformerEnabled' in baseConfig && TransformerService.isTransformerEnabled(baseConfig.transformerEnabled)
      const missingCompleteApiCredentials = !baseConfig.baseUrl || !baseConfig.apiKey || !baseConfig.model

      if (hasTransformer && missingCompleteApiCredentials) {
        const ui = new UILogger()
        ui.warning(`Configuration "${baseConfig.name}" is transformer-enabled but missing complete API credentials (baseUrl/apiKey/model) for API calls`)
        ui.info('Using it for settings and transformer processing only')
      }
      else if (missingCompleteApiCredentials) {
        const ui = new UILogger()
        ui.warning(`Configuration "${baseConfig.name}" is not included in load balancing (missing baseUrl, apiKey, or model)`)
        ui.info('Using it for other settings only, load balancing will use available endpoints')
      }
      else {
        const ui = new UILogger()
        ui.warning(`Configuration "${baseConfig.name}" is not included in load balancing`)
        ui.info('Using it for other settings only, load balancing will use available endpoints')
      }
    }
  }
  else {
    baseConfig = await configManager.getDefaultConfig()
    if (!baseConfig || !balanceableConfigs.find(c => c.name.toLowerCase() === baseConfig?.name.toLowerCase())) {
      baseConfig = balanceableConfigs[0]
    }
  }

  return baseConfig
}<|MERGE_RESOLUTION|>--- conflicted
+++ resolved
@@ -259,7 +259,7 @@
 
   ui.info(`Configuration "${configName}" not found locally. Checking S3 for updates...`)
   // Use silent auto-sync to avoid prompts during startup
-  const syncSuccess = await s3SyncManager.checkAutoSync()
+  const syncSuccess = await s3SyncManager.checkAutoSync({ silent: true })
   if (syncSuccess) {
     return configManager.getConfig(configName)
   }
@@ -326,7 +326,7 @@
     return undefined
   }
 
-  const syncSuccess = await s3SyncManager.checkAutoSync()
+  const syncSuccess = await s3SyncManager.checkAutoSync({ silent: true })
   if (syncSuccess) {
     return configManager.getDefaultConfig()
   }
@@ -384,13 +384,8 @@
 
         // Show available configurations for reference
         if (configNames.length > 0) {
-<<<<<<< HEAD
-          displayInfo('📋 Available configurations:')
-          configNames.forEach((name: string) => displayInfo(`  - ${name}`))
-=======
           ui.info('📋 Available configurations:')
           configNames.forEach(name => ui.info(`  - ${name}`))
->>>>>>> 0274c51b
         }
 
         process.exit(1)
