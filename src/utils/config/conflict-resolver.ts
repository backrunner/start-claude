--- conflicted
+++ resolved
@@ -38,12 +38,8 @@
   const remoteConfigMap = new Map(remoteConfig.configs.map(c => [c.name.toLowerCase(), c]))
 
   // Check for conflicts in existing configs
-<<<<<<< HEAD
-  for (const [name, localItem] of Array.from(localConfigMap.entries())) {
-=======
   Array.from(localConfigMap.keys()).forEach((name) => {
     const localItem = localConfigMap.get(name)!
->>>>>>> 9fcf7789
     const remoteItem = remoteConfigMap.get(name)
 
     if (remoteItem) {
@@ -125,12 +121,8 @@
   })
 
   // Check for configs that exist only locally or remotely
-<<<<<<< HEAD
-  for (const [name, localItem] of Array.from(localConfigMap.entries())) {
-=======
   Array.from(localConfigMap.keys()).forEach((name) => {
     const localItem = localConfigMap.get(name)!
->>>>>>> 9fcf7789
     if (!remoteConfigMap.has(name)) {
       conflicts.push({
         configName: localItem.name,
@@ -142,12 +134,8 @@
     }
   })
 
-<<<<<<< HEAD
-  for (const [name, remoteItem] of Array.from(remoteConfigMap.entries())) {
-=======
   Array.from(remoteConfigMap.keys()).forEach((name) => {
     const remoteItem = remoteConfigMap.get(name)!
->>>>>>> 9fcf7789
     if (!localConfigMap.has(name)) {
       conflicts.push({
         configName: remoteItem.name,
