import type { ClaudeConfig, SystemSettings } from '@start-claude/cli/src/config/types'
import type { NextRequest } from 'next/server'
import { ConfigManager } from '@start-claude/cli/src/config/manager'
import { findConfigByName } from '@start-claude/cli/src/config/name-utils'
import { S3ConfigFileManager } from '@start-claude/cli/src/config/s3-config'
import { NextResponse } from 'next/server'
import { LoadBalancerStrategy, SpeedTestStrategy } from '@/config/types'
import { claudeConfigSchema, configCreateRequestSchema, configUpdateRequestSchema } from '@/lib/validation'

// Force dynamic rendering
export const dynamic = 'force-dynamic'
export const revalidate = 0

const configManager = ConfigManager.getInstance()
const s3ConfigManager = S3ConfigFileManager.getInstance()

/**
 * Validate that all enabled extension IDs exist in the extensions library
 */
async function validateEnabledExtensions(config: ClaudeConfig): Promise<{ valid: boolean, errors: string[] }> {
  const errors: string[] = []

  if (!config.enabledExtensions) {
    return { valid: true, errors: [] }
  }

  try {
    const configFile = await configManager.load()
    const library = configFile.settings.extensionsLibrary

    if (!library) {
      // No library exists yet, check if any extensions are enabled
      const hasExplicitLists = (
        (config.enabledExtensions.mcpServers && config.enabledExtensions.mcpServers.length > 0)
        || (config.enabledExtensions.skills && config.enabledExtensions.skills.length > 0)
        || (config.enabledExtensions.subagents && config.enabledExtensions.subagents.length > 0)
      )

      const hasOverrides = config.enabledExtensions.overrides && (
        (config.enabledExtensions.overrides.mcpServers?.add && config.enabledExtensions.overrides.mcpServers.add.length > 0)
        || (config.enabledExtensions.overrides.skills?.add && config.enabledExtensions.overrides.skills.add.length > 0)
        || (config.enabledExtensions.overrides.subagents?.add && config.enabledExtensions.overrides.subagents.add.length > 0)
      )

      if (hasExplicitLists || hasOverrides) {
        errors.push('Extensions library not initialized. Cannot enable extensions.')
      }
      return { valid: errors.length === 0, errors }
    }

    // Check if using override model or legacy explicit lists
    if (config.enabledExtensions.useGlobalDefaults && config.enabledExtensions.overrides) {
      // Validate override model: additions and removals
      const overrides = config.enabledExtensions.overrides
      const defaults = configFile.settings.defaultEnabledExtensions || {
        mcpServers: [],
        skills: [],
        subagents: [],
      }

      // Validate MCP server additions
      if (overrides.mcpServers?.add) {
        for (const id of overrides.mcpServers.add) {
          if (!library.mcpServers[id]) {
            errors.push(`MCP server "${id}" not found in extensions library`)
          }
        }
      }

      // Validate MCP server removals (must exist in defaults)
      if (overrides.mcpServers?.remove) {
        for (const id of overrides.mcpServers.remove) {
          if (!defaults.mcpServers.includes(id)) {
            errors.push(`Cannot remove MCP server "${id}" - not in global defaults`)
          }
        }
      }

      // Validate skill additions
      if (overrides.skills?.add) {
        for (const id of overrides.skills.add) {
          if (!library.skills[id]) {
            errors.push(`Skill "${id}" not found in extensions library`)
          }
        }
      }

      // Validate skill removals
      if (overrides.skills?.remove) {
        for (const id of overrides.skills.remove) {
          if (!defaults.skills.includes(id)) {
            errors.push(`Cannot remove skill "${id}" - not in global defaults`)
          }
        }
      }

      // Validate subagent additions
      if (overrides.subagents?.add) {
        for (const id of overrides.subagents.add) {
          if (!library.subagents[id]) {
            errors.push(`Subagent "${id}" not found in extensions library`)
          }
        }
      }

      // Validate subagent removals
      if (overrides.subagents?.remove) {
        for (const id of overrides.subagents.remove) {
          if (!defaults.subagents.includes(id)) {
            errors.push(`Cannot remove subagent "${id}" - not in global defaults`)
          }
        }
      }
    }
    else {
      // Validate legacy explicit lists
      // Validate MCP servers
      if (config.enabledExtensions.mcpServers) {
        for (const id of config.enabledExtensions.mcpServers) {
          if (!library.mcpServers[id]) {
            errors.push(`MCP server "${id}" not found in extensions library`)
          }
        }
      }

      // Validate skills
      if (config.enabledExtensions.skills) {
        for (const id of config.enabledExtensions.skills) {
          if (!library.skills[id]) {
            errors.push(`Skill "${id}" not found in extensions library`)
          }
        }
      }

      // Validate subagents
      if (config.enabledExtensions.subagents) {
        for (const id of config.enabledExtensions.subagents) {
          if (!library.subagents[id]) {
            errors.push(`Subagent "${id}" not found in extensions library`)
          }
        }
      }
    }

    return { valid: errors.length === 0, errors }
  }
  catch (error) {
    console.error('[Configs API] Error validating enabled extensions:', error)
    return { valid: false, errors: ['Failed to validate extensions'] }
  }
}

async function getConfigs(): Promise<ClaudeConfig[]> {
  try {
    const configFile = await configManager.load()
<<<<<<< HEAD
    // Filter out deleted configs (soft delete tombstones)
=======
    // Filter out deleted configs (isDeleted: true)
>>>>>>> b74ff571
    return (configFile.configs || []).filter(c => !c.isDeleted)
  }
  catch (error) {
    console.error('Error reading configs:', error)
    return []
  }
}

async function getSettings(): Promise<SystemSettings> {
  try {
    const configFile = await configManager.load()
    const settings = configFile.settings || { overrideClaudeCommand: false }

    // Ensure balanceMode structure exists with defaults
    if (!settings.balanceMode) {
      settings.balanceMode = {
        enableByDefault: false,
        strategy: LoadBalancerStrategy.Fallback,
        healthCheck: {
          enabled: true,
          intervalMs: 30000,
        },
        failedEndpoint: {
          banDurationSeconds: 300,
        },
        speedFirst: {
          responseTimeWindowMs: 300000,
          minSamples: 2,
          speedTestIntervalSeconds: 300,
          speedTestStrategy: SpeedTestStrategy.ResponseTime,
        },
      }
    }

    // Load S3 config from s3-config.json
    let s3Sync
    try {
      const s3ConfigFile = s3ConfigManager.load()
      if (s3ConfigFile) {
        s3Sync = s3ConfigFile.s3Config
      }
    }
    catch (loadError) {
      console.error('Error loading S3 config:', loadError)
    }

    return {
      ...settings,
      s3Sync: s3Sync || undefined,
    }
  }
  catch (error) {
    console.error('Error reading settings:', error)
    return {
      overrideClaudeCommand: false,
      balanceMode: {
        enableByDefault: false,
        strategy: LoadBalancerStrategy.Fallback,
        healthCheck: {
          enabled: true,
          intervalMs: 30000,
        },
        failedEndpoint: {
          banDurationSeconds: 300,
        },
        speedFirst: {
          responseTimeWindowMs: 300000,
          minSamples: 2,
          speedTestIntervalSeconds: 300,
          speedTestStrategy: SpeedTestStrategy.ResponseTime,
        },
      },
      s3Sync: undefined,
    }
  }
}

export async function GET(): Promise<NextResponse> {
  try {
    const configs = await getConfigs()
    const settings = await getSettings()
    return NextResponse.json({ success: true, configs, settings })
  }
  catch (error) {
    console.error('GET /api/configs error:', error)
    return NextResponse.json({ error: 'Failed to fetch configs' }, { status: 500 })
  }
}

export async function POST(request: NextRequest): Promise<NextResponse> {
  try {
    const body = await request.json()

    // Validate the request body
    const validationResult = configCreateRequestSchema.safeParse(body)
    if (!validationResult.success) {
      return NextResponse.json({
        error: 'Validation failed',
        details: validationResult.error.issues,
      }, { status: 400 })
    }

    const { config } = validationResult.data

    if (!config.name) {
      return NextResponse.json({ error: 'Configuration name is required' }, { status: 400 })
    }

    // Use ConfigManager.addConfig() to ensure proper S3 sync and name conflict checking
    const configs = await getConfigs()

    // Use flexible name matching to find existing config
    const existingConfig = findConfigByName(configs, config.name)

    if (existingConfig) {
      // Validate the updated config before saving
<<<<<<< HEAD
      const updatedConfig = {
        ...configs[existingIndex],
=======
      const updatedConfigResult = claudeConfigSchema.safeParse({
        ...existingConfig,
>>>>>>> b74ff571
        ...config,
      }

      // Validate enabled extensions
      const extensionsValidation = await validateEnabledExtensions(updatedConfig)
      if (!extensionsValidation.valid) {
        return NextResponse.json({
          error: 'Invalid enabled extensions',
          details: extensionsValidation.errors,
        }, { status: 400 })
      }

      const updatedConfigResult = claudeConfigSchema.safeParse(updatedConfig)

      if (!updatedConfigResult.success) {
        return NextResponse.json({
          error: 'Invalid configuration data',
          details: updatedConfigResult.error.issues,
        }, { status: 400 })
      }

      try {
        // Use ConfigManager.addConfig() which triggers S3 sync and checks for conflicts
        await configManager.addConfig(updatedConfigResult.data)
      }
      catch (error) {
        // Handle name conflict errors from ConfigManager
        if (error instanceof Error && error.message.includes('conflicts with existing configuration')) {
          return NextResponse.json({ error: error.message }, { status: 409 })
        }
        throw error
      }
    }
    else {
      // Calculate the next order value as max existing order + 1
      const maxOrder = configs.length === 0 ? 0 : Math.max(...configs.map(c => c.order ?? 0))

      // Validate new config
      const newConfig = {
        ...config,
        order: config.order ?? (maxOrder + 1),
        enabled: config.enabled ?? true,
      }

      // Validate enabled extensions
      const extensionsValidation = await validateEnabledExtensions(newConfig)
      if (!extensionsValidation.valid) {
        return NextResponse.json({
          error: 'Invalid enabled extensions',
          details: extensionsValidation.errors,
        }, { status: 400 })
      }

      const newConfigResult = claudeConfigSchema.safeParse(newConfig)

      if (!newConfigResult.success) {
        return NextResponse.json({
          error: 'Invalid configuration data',
          details: newConfigResult.error.issues,
        }, { status: 400 })
      }

      try {
        // Use ConfigManager.addConfig() which triggers S3 sync and checks for conflicts
        await configManager.addConfig(newConfigResult.data)
      }
      catch (error) {
        // Handle name conflict errors from ConfigManager
        if (error instanceof Error && error.message.includes('conflicts with existing configuration')) {
          return NextResponse.json({ error: error.message }, { status: 409 })
        }
        throw error
      }
    }

    const updatedConfigs = await getConfigs()
    const settings = await getSettings()
    return NextResponse.json({ success: true, configs: updatedConfigs, settings })
  }
  catch (error) {
    console.error('POST /api/configs error:', error)
    if (error instanceof SyntaxError) {
      return NextResponse.json({ error: 'Invalid JSON in request body' }, { status: 400 })
    }
    return NextResponse.json({
      error: error instanceof Error ? error.message : 'Failed to save config',
    }, { status: 500 })
  }
}

export async function PUT(request: NextRequest): Promise<NextResponse> {
  try {
    const body = await request.json()

    // Validate the request body
    const validationResult = configUpdateRequestSchema.safeParse(body)
    if (!validationResult.success) {
      return NextResponse.json({
        error: 'Validation failed',
        details: validationResult.error.issues,
      }, { status: 400 })
    }

    const { configs } = validationResult.data

    // Validate each config individually
    const validatedConfigs: ClaudeConfig[] = []
    for (const config of configs) {
      // Validate enabled extensions
      const extensionsValidation = await validateEnabledExtensions(config)
      if (!extensionsValidation.valid) {
        return NextResponse.json({
          error: `Invalid enabled extensions for "${config.name}": ${extensionsValidation.errors.join(', ')}`,
        }, { status: 400 })
      }

      const configValidation = claudeConfigSchema.safeParse(config)
      if (!configValidation.success) {
        return NextResponse.json({
          error: `Invalid configuration "${config.name}": ${configValidation.error.issues.map(i => i.message).join(', ')}`,
        }, { status: 400 })
      }
      validatedConfigs.push(configValidation.data)
    }

    // Use ConfigManager.save() to ensure proper S3 sync
    const configFile = await configManager.load()
    await configManager.save({
      ...configFile,
      configs: validatedConfigs,
    })

    const settings = await getSettings()
    return NextResponse.json({ success: true, configs: validatedConfigs, settings })
  }
  catch (error) {
    console.error('PUT /api/configs error:', error)
    if (error instanceof SyntaxError) {
      return NextResponse.json({ error: 'Invalid JSON in request body' }, { status: 400 })
    }
    return NextResponse.json({ error: 'Failed to update configs' }, { status: 500 })
  }
}

export async function DELETE(request: NextRequest): Promise<NextResponse> {
  try {
    const { searchParams } = new URL(request.url)
    const name = searchParams.get('name')

    if (!name) {
      return NextResponse.json({ error: 'Config name is required' }, { status: 400 })
    }

    // Use ConfigManager.removeConfig() to ensure proper S3 sync
    const success = await configManager.removeConfig(name)

    if (!success) {
      return NextResponse.json({ error: 'Config not found' }, { status: 404 })
    }

    // Re-order remaining configs to create a continuous sequence (only non-deleted ones)
    const configs = await getConfigs()
    const reorderedConfigs = configs
      .sort((a, b) => (a.order ?? 0) - (b.order ?? 0))
      .map((config, index) => ({
        ...config,
        order: index + 1,
      }))

    // Save reordered configs using ConfigManager while preserving deleted configs (tombstones)
    const configFile = await configManager.load()
    const deletedConfigs = configFile.configs.filter(c => c.isDeleted)
    await configManager.save({
      ...configFile,
      configs: [...reorderedConfigs, ...deletedConfigs],
    })

    const settings = await getSettings()
    return NextResponse.json({ success: true, configs: reorderedConfigs, settings })
  }
  catch (error) {
    console.error('DELETE /api/configs error:', error)
    return NextResponse.json({ error: 'Failed to delete config' }, { status: 500 })
  }
}<|MERGE_RESOLUTION|>--- conflicted
+++ resolved
@@ -153,11 +153,7 @@
 async function getConfigs(): Promise<ClaudeConfig[]> {
   try {
     const configFile = await configManager.load()
-<<<<<<< HEAD
     // Filter out deleted configs (soft delete tombstones)
-=======
-    // Filter out deleted configs (isDeleted: true)
->>>>>>> b74ff571
     return (configFile.configs || []).filter(c => !c.isDeleted)
   }
   catch (error) {
@@ -274,13 +270,8 @@
 
     if (existingConfig) {
       // Validate the updated config before saving
-<<<<<<< HEAD
-      const updatedConfig = {
-        ...configs[existingIndex],
-=======
       const updatedConfigResult = claudeConfigSchema.safeParse({
         ...existingConfig,
->>>>>>> b74ff571
         ...config,
       }
 
