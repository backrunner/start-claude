--- conflicted
+++ resolved
@@ -1,13 +1,8 @@
 {
   "name": "start-claude",
   "type": "module",
-<<<<<<< HEAD
   "version": "0.6.3",
   "packageManager": "pnpm@10.22.0",
-=======
-  "version": "0.6.4",
-  "packageManager": "pnpm@10.20.0",
->>>>>>> b74ff571
   "description": "Start your claude code with specified config friendly :D",
   "author": "BackRunner",
   "license": "MIT",
